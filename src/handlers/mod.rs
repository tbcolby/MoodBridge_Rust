--- conflicted
+++ resolved
@@ -1,20 +1,7 @@
+pub mod legal_analysis;
+pub mod powerpoint_automation;
+
 use axum::{
-<<<<<<< HEAD
-    extract::State,
-    http::StatusCode,
-    response::{Json, Html},
-};
-
-use serde_json::{json, Value};
-use sqlx::Row;
-
-// Re-export models
-// use crate::models::*;
-use crate::db::DbPool;
-
-// Project management handlers module
-pub mod project;
-=======
     extract::{Query, State},
     http::StatusCode,
     response::{Html, Json},
@@ -33,7 +20,6 @@
 };
 use crate::db::DbPool;
 use crate::models::*;
->>>>>>> fbe419bf
 
 // Health check endpoint
 pub async fn health_check() -> Result<Json<Value>, StatusCode> {
@@ -43,354 +29,6 @@
     })))
 }
 
-<<<<<<< HEAD
-// Project Management Dashboard HTML page
-pub async fn project_dashboard() -> Html<String> {
-    let html = std::fs::read_to_string("templates/project_dashboard.html")
-        .unwrap_or_else(|_| {
-            "<html><body><h1>Project Dashboard Template Not Found</h1><p>Please ensure templates/project_dashboard.html exists</p></body></html>".to_string()
-        });
-    Html(html)
-}
-
-// Dashboard HTML page
-pub async fn dashboard() -> Html<String> {
-    let html = r#"
-<!DOCTYPE html>
-<html lang="en">
-<head>
-    <meta charset="UTF-8">
-    <meta name="viewport" content="width=device-width, initial-scale=1.0">
-    <title>MoodBridge Legal Dashboard</title>
-    <script src="https://cdn.jsdelivr.net/npm/chart.js"></script>
-    <style>
-        * { margin: 0; padding: 0; box-sizing: border-box; }
-        body {
-            font-family: -apple-system, BlinkMacSystemFont, 'Segoe UI', Roboto, sans-serif;
-            background: linear-gradient(135deg, #667eea 0%, #764ba2 100%);
-            min-height: 100vh;
-            color: #333;
-        }
-        .container {
-            max-width: 1400px;
-            margin: 0 auto;
-            padding: 20px;
-        }
-        .header {
-            text-align: center;
-            color: white;
-            margin-bottom: 30px;
-        }
-        .header h1 {
-            font-size: 2.5rem;
-            margin-bottom: 10px;
-        }
-        .stats-grid {
-            display: grid;
-            grid-template-columns: repeat(auto-fit, minmax(250px, 1fr));
-            gap: 20px;
-            margin-bottom: 30px;
-        }
-        .stat-card {
-            background: white;
-            padding: 25px;
-            border-radius: 15px;
-            box-shadow: 0 10px 30px rgba(0,0,0,0.1);
-            text-align: center;
-            transition: transform 0.3s ease;
-        }
-        .stat-card:hover {
-            transform: translateY(-5px);
-        }
-        .stat-value {
-            font-size: 2.5rem;
-            font-weight: bold;
-            color: #667eea;
-            margin-bottom: 5px;
-        }
-        .stat-label {
-            color: #666;
-            font-size: 0.9rem;
-            text-transform: uppercase;
-            letter-spacing: 1px;
-        }
-        .charts-grid {
-            display: grid;
-            grid-template-columns: repeat(auto-fit, minmax(400px, 1fr));
-            gap: 20px;
-            margin-bottom: 30px;
-        }
-        .chart-card {
-            background: white;
-            padding: 25px;
-            border-radius: 15px;
-            box-shadow: 0 10px 30px rgba(0,0,0,0.1);
-        }
-        .chart-title {
-            font-size: 1.2rem;
-            font-weight: bold;
-            margin-bottom: 15px;
-            color: #333;
-        }
-        .recent-incidents {
-            background: white;
-            border-radius: 15px;
-            padding: 25px;
-            box-shadow: 0 10px 30px rgba(0,0,0,0.1);
-        }
-        .incident-item {
-            display: flex;
-            justify-content: space-between;
-            align-items: center;
-            padding: 15px 0;
-            border-bottom: 1px solid #eee;
-        }
-        .incident-item:last-child {
-            border-bottom: none;
-        }
-        .incident-date {
-            font-weight: bold;
-            color: #667eea;
-        }
-        .incident-reason {
-            flex: 1;
-            margin: 0 15px;
-        }
-        .incident-hours {
-            background: #ff6b6b;
-            color: white;
-            padding: 5px 10px;
-            border-radius: 20px;
-            font-size: 0.8rem;
-        }
-        .loading {
-            text-align: center;
-            color: #666;
-            padding: 40px;
-        }
-    </style>
-</head>
-<body>
-        <div class="container">
-            <div class="header">
-                <h1>🦀⚖️ MoodBridge Legal Dashboard</h1>
-                <p>Real-time analytics for family law case management</p>
-                <div style="margin-top: 20px;">
-                    <a href="/wizards" style="background: rgba(255,255,255,0.2); color: white; padding: 10px 20px; border-radius: 10px; text-decoration: none; margin-right: 15px;">🧙‍♂️ Wizard Engine</a>
-                    <a href="/projects" style="background: rgba(255,255,255,0.2); color: white; padding: 10px 20px; border-radius: 10px; text-decoration: none;">📋 Project Manager</a>
-                </div>
-            </div>
-        
-        <div class="stats-grid">
-            <div class="stat-card">
-                <div class="stat-value" id="total-incidents">...</div>
-                <div class="stat-label">Total Incidents</div>
-            </div>
-            <div class="stat-card">
-                <div class="stat-value" id="total-hours">...</div>
-                <div class="stat-label">Hours Lost</div>
-            </div>
-            <div class="stat-card">
-                <div class="stat-value" id="avg-duration">...</div>
-                <div class="stat-label">Avg Duration</div>
-            </div>
-            <div class="stat-card">
-                <div class="stat-value" id="this-month">...</div>
-                <div class="stat-label">This Month</div>
-            </div>
-        </div>
-        
-        <div class="charts-grid">
-            <div class="chart-card">
-                <div class="chart-title">Monthly Incident Trend</div>
-                <canvas id="monthlyChart" width="400" height="200"></canvas>
-            </div>
-            <div class="chart-card">
-                <div class="chart-title">Incident Categories</div>
-                <canvas id="categoryChart" width="400" height="200"></canvas>
-            </div>
-        </div>
-        
-        <div class="recent-incidents">
-            <h2 style="margin-bottom: 20px;">Recent Incidents</h2>
-            <div id="incidents-list" class="loading">Loading incidents...</div>
-        </div>
-    </div>
-    
-    <script>
-        // Fetch dashboard data
-        async function loadDashboard() {
-            try {
-                const response = await fetch('/api/dashboard-data');
-                const data = await response.json();
-                
-                // Update stats
-                document.getElementById('total-incidents').textContent = data.stats.total_incidents;
-                document.getElementById('total-hours').textContent = data.stats.total_hours.toFixed(1);
-                document.getElementById('avg-duration').textContent = data.stats.avg_duration.toFixed(1) + 'h';
-                document.getElementById('this-month').textContent = data.stats.this_month;
-                
-                // Monthly trend chart
-                const monthlyCtx = document.getElementById('monthlyChart').getContext('2d');
-                new Chart(monthlyCtx, {
-                    type: 'line',
-                    data: {
-                        labels: data.monthly_trend.map(item => item.month),
-                        datasets: [{
-                            label: 'Incidents',
-                            data: data.monthly_trend.map(item => item.count),
-                            borderColor: '#667eea',
-                            backgroundColor: 'rgba(102, 126, 234, 0.1)',
-                            tension: 0.4,
-                            fill: true
-                        }]
-                    },
-                    options: {
-                        responsive: true,
-                        plugins: { legend: { display: false } },
-                        scales: {
-                            y: { beginAtZero: true }
-                        }
-                    }
-                });
-                
-                // Category pie chart
-                const categoryCtx = document.getElementById('categoryChart').getContext('2d');
-                new Chart(categoryCtx, {
-                    type: 'doughnut',
-                    data: {
-                        labels: data.categories.map(item => item.category),
-                        datasets: [{
-                            data: data.categories.map(item => item.count),
-                            backgroundColor: [
-                                '#667eea', '#764ba2', '#f093fb', '#f5576c',
-                                '#4facfe', '#00f2fe', '#43e97b', '#38f9d7'
-                            ]
-                        }]
-                    },
-                    options: {
-                        responsive: true,
-                        plugins: {
-                            legend: { position: 'bottom' }
-                        }
-                    }
-                });
-                
-                // Recent incidents
-                const incidentsList = document.getElementById('incidents-list');
-                incidentsList.innerHTML = data.recent_incidents.map(incident => `
-                    <div class="incident-item">
-                        <div class="incident-date">${incident.denied_date}</div>
-                        <div class="incident-reason">${incident.denial_reason}</div>
-                        <div class="incident-hours">${incident.duration_hours}h</div>
-                    </div>
-                `).join('');
-                
-            } catch (error) {
-                console.error('Error loading dashboard:', error);
-            }
-        }
-        
-        // Load dashboard on page load
-        document.addEventListener('DOMContentLoaded', loadDashboard);
-    </script>
-</body>
-</html>
-    "#;
-    Html(html.to_string())
-}
-
-// Dashboard data API endpoint (simple version for axum 0.6)
-pub async fn dashboard_data_simple(pool: DbPool) -> Result<Json<Value>, StatusCode> {
-    dashboard_data_impl(&pool).await
-}
-
-// Dashboard data API endpoint
-pub async fn dashboard_data(State(pool): State<DbPool>) -> Result<Json<Value>, StatusCode> {
-    dashboard_data_impl(&pool).await
-}
-
-// Shared implementation
-async fn dashboard_data_impl(pool: &DbPool) -> Result<Json<Value>, StatusCode> {
-    // Get basic stats
-    let stats_query = sqlx::query(
-        "SELECT 
-            COUNT(*) as total_incidents,
-            COALESCE(SUM(duration_hours), 0) as total_hours,
-            COALESCE(AVG(duration_hours), 0) as avg_duration,
-            COUNT(CASE WHEN denied_date LIKE '2024-06%' THEN 1 END) as this_month
-         FROM placement_denials"
-    );
-    
-    let stats_row = stats_query.fetch_one(pool).await.map_err(|_| StatusCode::INTERNAL_SERVER_ERROR)?;
-    
-    let stats = json!({
-        "total_incidents": stats_row.get::<i64, _>("total_incidents"),
-        "total_hours": stats_row.get::<f64, _>("total_hours"),
-        "avg_duration": stats_row.get::<f64, _>("avg_duration"),
-        "this_month": stats_row.get::<i64, _>("this_month")
-    });
-    
-    // Monthly trend
-    let monthly_query = sqlx::query(
-        "SELECT 
-            substr(denied_date, 1, 7) as month,
-            COUNT(*) as count
-         FROM placement_denials 
-         GROUP BY substr(denied_date, 1, 7)
-         ORDER BY month"
-    );
-    
-    let monthly_rows = monthly_query.fetch_all(pool).await.map_err(|_| StatusCode::INTERNAL_SERVER_ERROR)?;
-    let monthly_trend: Vec<Value> = monthly_rows.iter().map(|row: &sqlx::sqlite::SqliteRow| {
-        json!({
-            "month": row.get::<String, _>("month"),
-            "count": row.get::<i64, _>("count")
-        })
-    }).collect();
-    
-    // Categories
-    let category_query = sqlx::query(
-        "SELECT 
-            violation_category as category,
-            COUNT(*) as count
-         FROM placement_denials 
-         GROUP BY violation_category
-         ORDER BY count DESC"
-    );
-    
-    let category_rows = category_query.fetch_all(pool).await.map_err(|_| StatusCode::INTERNAL_SERVER_ERROR)?;
-    let categories: Vec<Value> = category_rows.iter().map(|row: &sqlx::sqlite::SqliteRow| {
-        json!({
-            "category": row.get::<String, _>("category"),
-            "count": row.get::<i64, _>("count")
-        })
-    }).collect();
-    
-    // Recent incidents
-    let recent_query = sqlx::query(
-        "SELECT denied_date, denial_reason, duration_hours
-         FROM placement_denials 
-         ORDER BY denied_date DESC 
-         LIMIT 10"
-    );
-    
-    let recent_rows = recent_query.fetch_all(pool).await.map_err(|_| StatusCode::INTERNAL_SERVER_ERROR)?;
-    let recent_incidents: Vec<Value> = recent_rows.iter().map(|row: &sqlx::sqlite::SqliteRow| {
-        json!({
-            "denied_date": row.get::<String, _>("denied_date"),
-            "denial_reason": row.get::<String, _>("denial_reason"),
-            "duration_hours": row.get::<f64, _>("duration_hours")
-        })
-    }).collect();
-    
-    Ok(Json(json!({
-        "stats": stats,
-        "monthly_trend": monthly_trend,
-        "categories": categories,
-        "recent_incidents": recent_incidents
-    })))
-=======
 // Dashboard HTML page - VS Code style interface
 pub async fn dashboard() -> Html<String> {
     let html = std::fs::read_to_string("templates/vscode-dashboard.html").unwrap_or_else(|_| {
@@ -980,5 +618,4 @@
 // Fallback handler for unmatched routes
 pub async fn handle_fallback() -> Html<String> {
     Html("<h1>404 - Page Not Found</h1><p>The requested resource was not found.</p>".to_string())
->>>>>>> fbe419bf
 }