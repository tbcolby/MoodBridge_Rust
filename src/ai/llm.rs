<<<<<<< HEAD
use crate::ai::{AiConfig, AiError, AiService, AnalysisResponse, AiInsight, InsightType};
=======
use crate::ai::{
    AiConfig, AiError, AiInsight, AiService, AnalysisRequest, AnalysisResponse, InsightType,
};
use chrono::Utc;
>>>>>>> fbe419bf
use reqwest::Client;
use serde::{Deserialize, Serialize};
use std::time::Instant;

/// OpenAI API service implementation
pub struct OpenAiService {
    client: Client,
    config: AiConfig,
}

impl OpenAiService {
    pub fn new(config: AiConfig) -> Self {
        let client = Client::new();
        Self { client, config }
    }

    /// Create a completion request to OpenAI API
    async fn create_completion(&self, messages: Vec<OpenAiMessage>) -> Result<String, AiError> {
        let api_key = self
            .config
            .openai_api_key
            .as_ref()
            .ok_or_else(|| AiError::ConfigError("OpenAI API key not configured".to_string()))?;

        let request = OpenAiRequest {
            model: self.config.default_model.clone(),
            messages,
            temperature: 0.3,
            max_tokens: Some(1000),
        };

        let response = self
            .client
            .post(format!("{}/chat/completions", self.config.openai_base_url))
            .header("Authorization", format!("Bearer {}", api_key))
            .header("Content-Type", "application/json")
            .json(&request)
            .send()
            .await?;

        if !response.status().is_success() {
            let error_text = response
                .text()
                .await
                .unwrap_or_else(|_| "Unknown error".to_string());
            return Err(AiError::ConfigError(format!("API error: {}", error_text)));
        }

        let openai_response: OpenAiResponse = response.json().await?;

        Ok(openai_response
            .choices
            .first()
            .ok_or_else(|| AiError::ModelError("No response from model".to_string()))?
            .message
            .content
            .clone())
    }
}

#[async_trait::async_trait]
impl AiService for OpenAiService {
    async fn analyze_document(
        &self,
        content: &str,
        document_type: &str,
    ) -> Result<AnalysisResponse, AiError> {
        let start_time = Instant::now();

        let system_message = OpenAiMessage {
            role: "system".to_string(),
            content: format!(
                "You are a legal document analysis expert. Analyze the following {} document and provide structured insights about its legal significance, key requirements, and any potential issues.",
                document_type
            ),
        };

        let user_message = OpenAiMessage {
            role: "user".to_string(),
            content: content.to_string(),
        };

        let response_content = self
            .create_completion(vec![system_message, user_message])
            .await?;

        let processing_time = start_time.elapsed().as_millis();

        // Create insights from the response
        let insights = vec![AiInsight {
            insight_type: InsightType::DocumentAnalysis,
            confidence_score: 0.8,
            data: serde_json::json!({
                "analysis": response_content,
                "document_type": document_type,
                "content_length": content.len()
            }),
            generated_by: "openai_gpt".to_string(),
            created_at: Utc::now(),
        }];

        Ok(AnalysisResponse {
            success: true,
            data: Some(serde_json::json!({ "analysis": response_content })),
            insights,
            processing_time_ms: processing_time,
            model_used: self.config.default_model.clone(),
            error_message: None,
        })
    }

    async fn detect_patterns(&self, data: &serde_json::Value) -> Result<Vec<AiInsight>, AiError> {
<<<<<<< HEAD
        let _start_time = Instant::now();
        
=======
        let start_time = Instant::now();

>>>>>>> fbe419bf
        let system_message = OpenAiMessage {
            role: "system".to_string(),
            content: "You are a legal pattern detection expert. Analyze the provided data for patterns related to placement denials, violations, and other legal anomalies. Provide structured insights about any patterns detected.".to_string(),
        };

        let user_message = OpenAiMessage {
            role: "user".to_string(),
            content: serde_json::to_string_pretty(data)?,
        };

        let response_content = self
            .create_completion(vec![system_message, user_message])
            .await?;

        let insights = vec![AiInsight {
            insight_type: InsightType::Pattern,
            confidence_score: 0.75,
            data: serde_json::json!({
                "pattern_analysis": response_content,
                "data_processed": true
            }),
            generated_by: "openai_pattern_detector".to_string(),
            created_at: Utc::now(),
        }];

        Ok(insights)
    }

    async fn generate_timeline_events(
        &self,
        context: &str,
    ) -> Result<Vec<serde_json::Value>, AiError> {
        let system_message = OpenAiMessage {
            role: "system".to_string(),
            content: "You are a legal timeline expert. Based on the provided context, generate relevant timeline events that should be tracked for this legal case. Return a JSON array of timeline events with date, type, title, description, and importance level.".to_string(),
        };

        let user_message = OpenAiMessage {
            role: "user".to_string(),
            content: context.to_string(),
        };

        let response_content = self
            .create_completion(vec![system_message, user_message])
            .await?;

        // Parse the response as JSON array of timeline events
        match serde_json::from_str::<Vec<serde_json::Value>>(&response_content) {
            Ok(events) => Ok(events),
            Err(_) => {
                // If parsing fails, create a single event with the raw response
                Ok(vec![serde_json::json!({
                    "event_date": Utc::now().format("%Y-%m-%d").to_string(),
                    "event_type": "ai_generated",
                    "event_title": "AI Timeline Analysis",
                    "event_description": response_content,
                    "importance_level": 3
                })])
            }
        }
    }

    async fn assess_risk(&self, placement_denial: &serde_json::Value) -> Result<f64, AiError> {
        let system_message = OpenAiMessage {
            role: "system".to_string(),
            content: "You are a legal risk assessment expert. Analyze the provided placement denial data and return a risk score between 0.0 and 1.0, where 1.0 represents highest legal risk. Consider factors like denial reasons, timing patterns, and potential violations.".to_string(),
        };

        let user_message = OpenAiMessage {
            role: "user".to_string(),
            content: serde_json::to_string_pretty(placement_denial)?,
        };

        let response_content = self
            .create_completion(vec![system_message, user_message])
            .await?;

        // Try to parse a numeric risk score from the response
        let risk_score = response_content
            .split_whitespace()
            .find_map(|word| word.parse::<f64>().ok())
            .unwrap_or(0.5); // Default to medium risk if parsing fails

        Ok(risk_score.clamp(0.0, 1.0))
    }

    async fn analyze_communication_sentiment(&self, message: &str) -> Result<f64, AiError> {
        let system_message = OpenAiMessage {
            role: "system".to_string(),
            content: "You are a communication sentiment analysis expert. Analyze the sentiment of the provided message and return a score between -1.0 (very negative) and 1.0 (very positive), with 0.0 being neutral.".to_string(),
        };

        let user_message = OpenAiMessage {
            role: "user".to_string(),
            content: message.to_string(),
        };

        let response_content = self
            .create_completion(vec![system_message, user_message])
            .await?;

        // Try to parse a numeric sentiment score from the response
        let sentiment_score = response_content
            .split_whitespace()
            .find_map(|word| word.parse::<f64>().ok())
            .unwrap_or(0.0); // Default to neutral if parsing fails

        Ok(sentiment_score.clamp(-1.0, 1.0))
    }
}

#[derive(Debug, Serialize)]
struct OpenAiRequest {
    model: String,
    messages: Vec<OpenAiMessage>,
    temperature: f64,
    max_tokens: Option<u32>,
}

#[derive(Debug, Serialize, Deserialize)]
struct OpenAiMessage {
    role: String,
    content: String,
}

#[derive(Debug, Deserialize)]
struct OpenAiResponse {
    choices: Vec<OpenAiChoice>,
}

#[derive(Debug, Deserialize)]
struct OpenAiChoice {
    message: OpenAiMessage,
}<|MERGE_RESOLUTION|>--- conflicted
+++ resolved
@@ -1,11 +1,7 @@
-<<<<<<< HEAD
-use crate::ai::{AiConfig, AiError, AiService, AnalysisResponse, AiInsight, InsightType};
-=======
 use crate::ai::{
     AiConfig, AiError, AiInsight, AiService, AnalysisRequest, AnalysisResponse, InsightType,
 };
 use chrono::Utc;
->>>>>>> fbe419bf
 use reqwest::Client;
 use serde::{Deserialize, Serialize};
 use std::time::Instant;
@@ -118,13 +114,7 @@
     }
 
     async fn detect_patterns(&self, data: &serde_json::Value) -> Result<Vec<AiInsight>, AiError> {
-<<<<<<< HEAD
         let _start_time = Instant::now();
-        
-=======
-        let start_time = Instant::now();
-
->>>>>>> fbe419bf
         let system_message = OpenAiMessage {
             role: "system".to_string(),
             content: "You are a legal pattern detection expert. Analyze the provided data for patterns related to placement denials, violations, and other legal anomalies. Provide structured insights about any patterns detected.".to_string(),
