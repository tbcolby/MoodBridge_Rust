pub mod analytics;
<<<<<<< HEAD
pub mod knuthian_analytics;
pub mod llm;
pub mod fabric_integration;
=======
pub mod core_engine;
pub mod fabric_integration;
pub mod llm;
>>>>>>> fbe419bf
pub mod patterns;

use chrono::{DateTime, Utc};
use serde::{Deserialize, Serialize};
use std::collections::HashMap;

/// AI Insight types for legal analysis
#[derive(Debug, Clone, Serialize, Deserialize, PartialEq)]
pub enum InsightType {
    Pattern,
    RiskAssessment,
    Recommendation,
    TimelineCorrelation,
    SentimentAnalysis,
    DocumentAnalysis,
    Classification,
    Optimization,
}

/// AI-generated insight structure
#[derive(Debug, Clone, Serialize, Deserialize)]
pub struct AiInsight {
    pub insight_type: InsightType,
    pub confidence_score: f64,
    pub data: serde_json::Value,
    pub generated_by: String,
    pub created_at: DateTime<Utc>,
}

/// Legal pattern detection configuration
#[derive(Debug, Clone, Serialize, Deserialize)]
pub struct PatternConfig {
    pub pattern_name: String,
    pub pattern_type: String,
    pub detection_criteria: HashMap<String, serde_json::Value>,
    pub severity_weight: f64,
    pub active: bool,
}

/// AI Analysis request structure
#[derive(Debug, Clone, Serialize, Deserialize)]
pub struct AnalysisRequest {
    pub operation_type: String,
    pub input_data: serde_json::Value,
    pub options: Option<HashMap<String, String>>,
}

/// AI Analysis response structure
#[derive(Debug, Clone, Serialize, Deserialize)]
pub struct AnalysisResponse {
    pub success: bool,
    pub data: Option<serde_json::Value>,
    pub insights: Vec<AiInsight>,
    pub processing_time_ms: u128,
    pub model_used: String,
    pub error_message: Option<String>,
}

/// Main AI service trait
#[async_trait::async_trait]
pub trait AiService {
    async fn analyze_document(
        &self,
        content: &str,
        document_type: &str,
    ) -> Result<AnalysisResponse, AiError>;
    async fn detect_patterns(&self, data: &serde_json::Value) -> Result<Vec<AiInsight>, AiError>;
    async fn generate_timeline_events(
        &self,
        context: &str,
    ) -> Result<Vec<serde_json::Value>, AiError>;
    async fn assess_risk(&self, placement_denial: &serde_json::Value) -> Result<f64, AiError>;
    async fn analyze_communication_sentiment(&self, message: &str) -> Result<f64, AiError>;
}

/// AI service errors
#[derive(Debug, thiserror::Error)]
pub enum AiError {
    #[error("API error: {0}")]
    ApiError(#[from] reqwest::Error),
    #[error("JSON error: {0}")]
    JsonError(#[from] serde_json::Error),
    #[error("Configuration error: {0}")]
    ConfigError(String),
    #[error("Model error: {0}")]
    ModelError(String),
    #[error("Timeout error")]
    TimeoutError,
}

/// Enhanced AI service configuration with multi-modal capabilities
#[derive(Debug, Clone)]
pub struct AiConfig {
    pub openai_api_key: Option<String>,
    pub openai_base_url: String,
    pub default_model: String,
    pub advanced_model: String,
    pub embedding_model: String,
    pub fabric_patterns_path: Option<String>,
    pub enable_fabric_integration: bool,
    pub enable_voice_processing: bool,
    pub enable_predictive_analytics: bool,
    pub enable_real_time_monitoring: bool,
    pub confidence_threshold: f64,
    pub max_retries: u32,
    pub timeout_seconds: u64,
    pub context_memory_size: usize,
    pub learning_rate: f64,
}

impl Default for AiConfig {
    fn default() -> Self {
        Self {
            openai_api_key: std::env::var("OPENAI_API_KEY").ok(),
            openai_base_url: "https://api.openai.com/v1".to_string(),
            default_model: "gpt-4".to_string(),
            advanced_model: "gpt-4-turbo".to_string(),
            embedding_model: "text-embedding-3-large".to_string(),
            fabric_patterns_path: std::env::var("FABRIC_PATTERNS_PATH").ok(),
            enable_fabric_integration: true,
            enable_voice_processing: true,
            enable_predictive_analytics: true,
            enable_real_time_monitoring: true,
            confidence_threshold: 0.75,
            max_retries: 3,
            timeout_seconds: 30,
            context_memory_size: 50,
            learning_rate: 0.01,
        }
    }
}<|MERGE_RESOLUTION|>--- conflicted
+++ resolved
@@ -1,33 +1,27 @@
 pub mod analytics;
-<<<<<<< HEAD
-pub mod knuthian_analytics;
-pub mod llm;
-pub mod fabric_integration;
-=======
 pub mod core_engine;
 pub mod fabric_integration;
 pub mod llm;
->>>>>>> fbe419bf
 pub mod patterns;
 
 use chrono::{DateTime, Utc};
 use serde::{Deserialize, Serialize};
 use std::collections::HashMap;
 
-/// AI Insight types for legal analysis
-#[derive(Debug, Clone, Serialize, Deserialize, PartialEq)]
+/// Types of AI insights that can be generated
+#[derive(Debug, Clone, Serialize, Deserialize)]
 pub enum InsightType {
     Pattern,
-    RiskAssessment,
-    Recommendation,
+    Anomaly,
+    Prediction,
+    Risk,
+    Sentiment,
+    DocumentAnalysis,
     TimelineCorrelation,
-    SentimentAnalysis,
-    DocumentAnalysis,
-    Classification,
-    Optimization,
+    ComplianceViolation,
 }
 
-/// AI-generated insight structure
+/// AI-generated insight
 #[derive(Debug, Clone, Serialize, Deserialize)]
 pub struct AiInsight {
     pub insight_type: InsightType,
